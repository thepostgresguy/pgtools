# pgtools

A collection of SQL scripts and utilities for monitoring, troubleshooting, and maintaining PostgreSQL databases.

<<<<<<< HEAD
## 👋 New to pgtools?

**[👉 Get Started Here - Complete Beginner's Guide](GETTING-STARTED.md)**

Perfect for new users! This comprehensive guide walks you through installation, first steps, essential workflows, and automation setup.

## 📋 Table of Contents

- [Overview](#overview)
- [Script Categories](#script-categories)
- [Usage Examples](#usage-examples)
- [Contributing](#contributing)
- [License](#license)
=======
## 📚 Documentation

The complete documentation is available in the [docs directory](docs/) and on [GitHub Pages](https://gmartinez-dbai.github.io/pgtools/).
>>>>>>> a53354de

### Quick Links

<<<<<<< HEAD
This toolkit provides battle-tested SQL scripts for PostgreSQL database administrators and developers to:
- Monitor database health and performance
- Troubleshoot common issues
- Maintain database integrity
- Optimize query performance
- Manage replication and WAL files
## Script Categories
### 🔍 Monitoring Scripts
**bloating.sql**
- Detects table and index bloat
- Shows dead tuples and wasted space
- Helps identify tables needing VACUUM

**buffer_troubleshoot.sql**
- Analyzes shared buffer usage
- Shows buffer cache hit ratios
- Identifies tables with poor caching

**locks.sql**
- Lists current locks in the database
- Shows lock types and waiting queries
- Essential for deadlock investigation

**postgres_locking_blocking.sql**
- Advanced lock analysis
- Shows blocking and blocked queries
- Includes query details and wait times

**replication.sql**
- Monitors replication lag
- Shows replication slot status
- Checks standby server health

**txid.sql**
- Displays transaction ID information
- Monitors transaction wraparound risk
- Shows age of databases and tables

**connection_pools.sql**
- Monitors connection pooling health and efficiency
- Analyzes connection patterns and potential leaks
- Provides connection pool optimization recommendations
- Works with PgBouncer, Pgpool-II, and native connections

### 🔧 Maintenance Scripts
**switch_pg_wal_file.sql**
- Forces WAL file switching
- Useful for archiving and backup operations
- Requires superuser privileges

**walfile_in_use.sql**
- Shows currently active WAL files
- Displays WAL file location and size
- Helps troubleshoot disk space issues

**Transaction Wraparound**
- Scripts for monitoring and preventing transaction ID wraparound
- Critical for database availability

### 🤖 Maintenance Automation
**auto_maintenance.sh**
- Comprehensive automated maintenance operations (VACUUM, ANALYZE, REINDEX)
- Intelligent threshold-based maintenance with configurable parameters
- Parallel processing with safety controls and dry-run mode
- Large table detection and resource management

**maintenance_scheduler.sql**
- Analysis and scheduling recommendations for maintenance operations
- VACUUM/ANALYZE candidate identification with workload estimation
- Index bloat analysis and autovacuum effectiveness assessment
- Maintenance planning and resource optimization

**statistics_collector.sql**
- Table and index statistics analysis and optimization
- Statistics quality assessment and freshness analysis
- Column distribution analysis with optimization recommendations
- Extended statistics support for PostgreSQL 10+

### 👤 Administration Scripts
**extensions.sql**
- Lists installed PostgreSQL extensions
- Shows extension versions and schemas
- Helps audit database capabilities

**table_ownership.sql**
- Shows table ownership information
- Useful for permission audits
- Helps with database migrations

**ForeignConst.sql**
- Lists foreign key constraints
- Shows constraint details and relationships
- Aids in schema documentation

**NonHypertables.sql**
- Identifies non-hypertables (TimescaleDB specific)
- Useful for TimescaleDB users
- Helps in migration planning

**partition_management.sql**
- Monitors partition health and performance
- Analyzes partition size distribution and balance
- Provides partition maintenance recommendations
- Supports automated partition management strategies

### ⚡ Optimization Scripts
**hot_update_optimization_checklist.sql**
- Checks HOT (Heap-Only Tuple) update optimization
- Identifies inefficient table structures
- Suggests fillfactor adjustments

**missing_indexes.sql**
- Identifies potentially beneficial indexes based on query patterns
- Analyzes sequential scan activity and unused indexes
- Detects foreign key columns missing indexes
- Provides index optimization recommendations

### 📦 Backup & Recovery Scripts
**backup_validation.sql**
- Validates backup completeness and integrity
- Checks WAL archiving status and health
- Analyzes backup readiness and configuration
- Provides backup strategy recommendations

### 🔒 Security Scripts
**permission_audit.sql**
- Comprehensive security audit of roles and permissions
- Identifies overprivileged accounts and security risks
- Analyzes database, schema, and table-level access
- Reviews authentication and Row Level Security (RLS)

### ⚡ Performance Analysis Scripts
**wait_event_analysis.sql**
- Comprehensive analysis of PostgreSQL wait events and performance bottlenecks
- Identifies I/O, locking, and resource contention issues
- Provides detailed wait event categorization and recommendations
- Analyzes connection pooling and background worker efficiency

**query_performance_profiler.sql**
- Detailed query performance analysis using pg_stat_statements
- Identifies slow queries, I/O intensive operations, and resource usage
- Analyzes query variance and performance degradation patterns
- Provides optimization recommendations for query tuning

**resource_monitoring.sql**
- Comprehensive system resource utilization monitoring
- Analyzes memory, I/O, connection, and storage usage patterns
- Monitors autovacuum activity and maintenance requirements
- Provides resource optimization recommendations

### ⚙️ Configuration Management Scripts
**configuration_analysis.sql**
- Comprehensive PostgreSQL configuration analysis and recommendations
- Reviews memory, connection, WAL, and security settings
- Analyzes current parameters against best practices
- Provides workload-specific tuning suggestions

**parameter_tuner.sh** (automation/configuration/)
- Interactive PostgreSQL parameter tuning assistant
- Generates optimized configurations for different workload types (OLTP, OLAP, Web)
- Provides memory and performance setting recommendations
- Supports configuration validation and analysis modes

### 🔗 Integration Tools
**grafana_dashboard_generator.sh** (integration/)
- Generates comprehensive Grafana dashboards for PostgreSQL monitoring
- Supports multiple dashboard types: comprehensive, performance, security, connections
- Provides direct Grafana API integration for automatic dashboard deployment
- Creates customizable monitoring visualizations

**prometheus_exporter.sh** (integration/)
- Custom PostgreSQL metrics exporter for Prometheus
- Exports database statistics, connection metrics, and performance data
- Supports daemon mode for continuous metrics collection
- Provides HTTP endpoint for Prometheus scraping

### 🩺 Troubleshooting Scripts
**postgres_troubleshooting_queries.sql**
- Collection of diagnostic queries
- Quick health checks
- Performance analysis queries

**postgres_troubleshooting_query_pack_01.sql**
- First pack of troubleshooting queries
- Focuses on basic diagnostics

**postgres_troubleshooting_query_pack_02.sql**
- Second pack of troubleshooting queries
- Intermediate level diagnostics

**postgres_troubleshooting_query_pack_03.sql**
- Third pack of troubleshooting queries
- Advanced diagnostics

**postgres_troubleshooting_cheat_sheet.txt**
- Quick reference guide
- Common commands and queries
- Best practices and tips

## Usage Examples
### Check for blocking queries
```bash
psql -U postgres -d mydb -f monitoring/postgres_locking_blocking.sql
```
### Monitor replication lag
```bash
psql -U postgres -d mydb -f monitoring/replication.sql
```
### Identify bloated tables
```bash
psql -U postgres -d mydb -f monitoring/bloating.sql
```
### Check transaction wraparound risk
```bash
psql -U postgres -d mydb -f monitoring/txid.sql
```
### Validate backup readiness
```bash
psql -U postgres -d mydb -f backup/backup_validation.sql
```
### Analyze connection pooling efficiency
```bash
psql -U postgres -d mydb -f monitoring/connection_pools.sql
```
### Find missing indexes
```bash
psql -U postgres -d mydb -f optimization/missing_indexes.sql
```
### Security audit
```bash
psql -U postgres -d mydb -f security/permission_audit.sql
```
### Run automated maintenance
```bash
# Automated VACUUM/ANALYZE with intelligent thresholds
./maintenance/auto_maintenance.sh --operation auto --verbose

# Generate maintenance scheduling analysis
psql -U postgres -d mydb -f maintenance/maintenance_scheduler.sql
=======
- [Main Documentation](docs/index.md) - Complete guide and script reference
- [Monitoring Guide](docs/monitoring.md) - Database health and performance monitoring
- [Automation Framework](docs/automation.md) - Automated operations and scheduling
- [Maintenance Guide](docs/maintenance.md) - Database maintenance and optimization
- [Administration Guide](docs/administration.md) - Schema management and permissions
- [Workflows](docs/workflows.md) - Operational workflows and procedures
- [Transaction Wraparound](docs/transaction-wraparound.md) - Preventing transaction wraparound

## Quick Start

```bash
# Clone the repository
git clone https://github.com/gmartinez-dbai/pgtools.git
cd pgtools

# Connect to your database and run a script
psql -U username -d database_name -f monitoring/locks.sql
```
>>>>>>> a53354de

## Script Categories

- **Monitoring** - Database health, locks, replication, bloating
- **Maintenance** - VACUUM, ANALYZE, statistics collection
- **Automation** - Health checks, scheduling, alerting
- **Administration** - Extensions, ownership, constraints, partitions
- **Optimization** - Index recommendations, HOT updates, missing indexes
- **Performance** - Query profiling, wait events, resource monitoring
- **Security** - Permission audits, compliance checks
- **Troubleshooting** - Diagnostic queries and cheat sheets
- **Backup & Recovery** - Backup validation and integrity checks
- **Configuration** - Parameter tuning and analysis
- **Integration** - Grafana dashboards, Prometheus exporters

## Contributing

Contributions are welcome! Please see [CONTRIBUTING.md](CONTRIBUTING.md) for detailed guidelines.

## License

See [LICENSE](LICENSE) file for details.

## Support

For issues, questions, or contributions, please open an issue in the repository.<|MERGE_RESOLUTION|>--- conflicted
+++ resolved
@@ -2,7 +2,6 @@
 
 A collection of SQL scripts and utilities for monitoring, troubleshooting, and maintaining PostgreSQL databases.
 
-<<<<<<< HEAD
 ## 👋 New to pgtools?
 
 **[👉 Get Started Here - Complete Beginner's Guide](GETTING-STARTED.md)**
@@ -16,15 +15,9 @@
 - [Usage Examples](#usage-examples)
 - [Contributing](#contributing)
 - [License](#license)
-=======
-## 📚 Documentation
-
-The complete documentation is available in the [docs directory](docs/) and on [GitHub Pages](https://gmartinez-dbai.github.io/pgtools/).
->>>>>>> a53354de
 
 ### Quick Links
 
-<<<<<<< HEAD
 This toolkit provides battle-tested SQL scripts for PostgreSQL database administrators and developers to:
 - Monitor database health and performance
 - Troubleshoot common issues
@@ -249,41 +242,6 @@
 ```bash
 psql -U postgres -d mydb -f monitoring/connection_pools.sql
 ```
-### Find missing indexes
-```bash
-psql -U postgres -d mydb -f optimization/missing_indexes.sql
-```
-### Security audit
-```bash
-psql -U postgres -d mydb -f security/permission_audit.sql
-```
-### Run automated maintenance
-```bash
-# Automated VACUUM/ANALYZE with intelligent thresholds
-./maintenance/auto_maintenance.sh --operation auto --verbose
-
-# Generate maintenance scheduling analysis
-psql -U postgres -d mydb -f maintenance/maintenance_scheduler.sql
-=======
-- [Main Documentation](docs/index.md) - Complete guide and script reference
-- [Monitoring Guide](docs/monitoring.md) - Database health and performance monitoring
-- [Automation Framework](docs/automation.md) - Automated operations and scheduling
-- [Maintenance Guide](docs/maintenance.md) - Database maintenance and optimization
-- [Administration Guide](docs/administration.md) - Schema management and permissions
-- [Workflows](docs/workflows.md) - Operational workflows and procedures
-- [Transaction Wraparound](docs/transaction-wraparound.md) - Preventing transaction wraparound
-
-## Quick Start
-
-```bash
-# Clone the repository
-git clone https://github.com/gmartinez-dbai/pgtools.git
-cd pgtools
-
-# Connect to your database and run a script
-psql -U username -d database_name -f monitoring/locks.sql
-```
->>>>>>> a53354de
 
 ## Script Categories
 
